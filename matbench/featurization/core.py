--- conflicted
+++ resolved
@@ -172,48 +172,8 @@
         self.guess_oxistates = guess_oxistates
         self.features = []
 
-<<<<<<< HEAD
-=======
-        # Set featurizers
-        if not featurizers:
-            cfset = CompositionFeaturizers(exclude=exclude).best
-            sfset = StructureFeaturizers(exclude=exclude).best
-            bsfset = BSFeaturizers(exclude=exclude).best
-            dosfset = DOSFeaturizers(exclude=exclude).best
-            self.featurizers = {"composition": cfset,
-                                "structure": sfset,
-                                "bandstructure": bsfset,
-                                "dos": dosfset}
-        else:
-            if not isinstance(featurizers, dict):
-                raise TypeError("Featurizers must be a dictionary with keys"
-                                "of 'composition', 'structure', 'bandstructure', "
-                                "and 'dos' and values of corresponding lists of "
-                                "featurizers.")
-            else:
-                for ftype in featurizers:
-                    # Normalize the names from the aliases
-                    if ftype in _composition_aliases:
-                        featurizers["composition"] = featurizers.pop(ftype)
-                    elif ftype in _structure_aliases:
-                        featurizers["structure"] = featurizers.pop(ftype)
-                    elif ftype in _bandstructure_aliases:
-                        featurizers["bandstructure"] = featurizers.pop(ftype)
-                    elif ftype in _dos_aliases:
-                        featurizers["dos"] = featurizers.pop(ftype)
-                    else:
-                        raise ValueError(
-                            "The featurizers dict key {} is not a valid "
-                            "featurizer type. Please choose from {}".format(
-                                ftype, _aliases))
-                # Assign empty featurizer list to featurizers not specified by type
-                for ftype in ["composition", "structure", "bandstructure", "dos"]:
-                    if ftype not in featurizers:
-                        featurizers[ftype] = []
-                self.featurizers = featurizers
 
     @set_fitted
->>>>>>> d6fd0aef
     def fit(self, df, target):
         """
         Fit all featurizers to the df.
