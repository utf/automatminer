from collections import OrderedDict
<<<<<<< HEAD
from matbench.utils.utils import is_greater_better
from matbench.automl.tpot_configs.classifier import classifier_config_dict_mb
from matbench.automl.tpot_configs.regressor import regressor_config_dict_mb
=======

import numpy as np
>>>>>>> 4bae9d37
from tpot import TPOTClassifier, TPOTRegressor

from matbench.utils.utils import is_greater_better

__author__ = 'Alireza Faghaninia <alireza.faghaninia@gmail.com>' \
             'Daniel Dopp <dbdopp@lbl.gov>'

"""
-AF: 
TPOT (https://github.com/EpistasisLab/tpot) is an academic open-sourced 
package that seems to be suitable overall to matbench though there doesn't 
seem to be an explicit support for feature importance.

It uses genetic algorithm to find the estimator with the set of parameters that 
returns the best score (supports many scoring metrics)

    pros:
        + easy install: "pip install tpot"; written in python
        + easily accessible history of models tried and their accuracy 
          (in evaluated_individuals_)
        + automatic global optimization already implemented
        + seems more organized than automl
        + writes sample pipeline to file to resume/modify analysis
    cons:
        - no feature importance as far as I can tell
        - I have had some difficulties using it in Pycharm as opposed to 
          Terminal and Jupyter notebooks
"""

<<<<<<< HEAD
=======
_classifier_modes = {'classifier', 'classification', 'classify'}

_regressor_modes = {'regressor', 'regression', 'regress'}

>>>>>>> 4bae9d37

def TpotAutoml(mode, feature_names=None, **kwargs):
    """
    Returns a class wrapped on TPOTClassifier or TPOTRegressor (differentiated
    via mode argument) but with additional visualization and
    post-processing methods for easier analysis.

    Args:
        mode (str): determines TPOTClassifier or TPOTRegressor to be used
            For example "Classification" or "regressor" are valid options.

        feature_names ([str]): list of feature/column names that is optionally
            passed for post-training analyses.

        **kwargs: keyword arguments accepted by TpotWrapper which have a few
            more arguments in addition to TPOTClassifier or TPOTRegressor
            For example: scoring='r2'; see TpotWrapper and TPOT documentation
            for more details.

    Note that for example, you can limit the models that TPOT explores
    by setting config_dict directly. For example, if you want to only
    use random forest:
        config_dict = {
            'sklearn.ensemble.RandomForestRegressor': {
                'n_estimators': [100],
                'max_features': np.arange(0.05, 1.01, 0.05),
                'min_samples_split': range(2, 21),
                'min_samples_leaf': range(1, 21),
                'bootstrap': [True, False]
                },
            }

    Returns (instantiated TpotWrapper class):
        TpotWrapper that has all methods of TPOTClassifier and TPOTRegressor as
        well as additional analysis methods.
    """
    kwargs['feature_names'] = feature_names

    if mode.lower() not in _classifier_modes \
            and mode.lower() not in _regressor_modes:
        raise ValueError('Unsupported mode: "{}"'.format(mode))

    return _tpot_class_wrapper(mode, **kwargs)


def _tpot_class_wrapper(mode, **kwargs):
    """
    Internal function to instantiate and return the child of the right class
    inherited from the two choices that TPOT package provides: TPOTClassifier
    and TPOTRegressor. The difference is that this new class has additional
    analysis and visualization methods.

    Args:
        mode (str): mode specifier that selects between classifier or regressor

        **kwargs: keyword arguments related to TPOTClassifier or TPOTRegressor

    Returns (class instance): instantiated TpotWrapper
    """
    if mode in _classifier_modes:
        tpot_class = TPOTClassifier
    else:
        tpot_class = TPOTRegressor

    class TpotWrapper(tpot_class):

        def __init__(self, **kwargs):
<<<<<<< HEAD
            self.models = None
            self.top_models = OrderedDict()
            self.top_models_scores = OrderedDict()
            self.feature_names = kwargs.pop('feature_names', None)
            if tpot_class.__name__ == 'TPOTClassifier':
                self.mode = 'classification'
                # use the customed _config_dicts as default
                kwargs['config_dict'] = kwargs.get('config_dict',
                                                   classifier_config_dict_mb)
            elif tpot_class.__name__ == 'TPOTRegressor':
                self.mode = 'regression'
                kwargs['config_dict'] = kwargs.get('config_dict',
                                                   regressor_config_dict_mb)
=======
            self.features = None
            self.target = None
            self.models = None
            self.has_been_fit = False
            self.top_models = OrderedDict()
            self.top_models_scores = OrderedDict()
            self.feature_names = kwargs.pop('feature_names', None)
>>>>>>> 4bae9d37
            self.random_state = kwargs.get('random_state', None)

            self.greater_score_is_better = is_greater_better(
                self.scoring_function
            )

            if self.random_state is not None:
                np.random.seed(self.random_state)

            if mode in _classifier_modes:
                self.mode = 'classification'
            else:
                self.mode = 'regression'

            kwargs['cv'] = kwargs.get('cv', 5)
            kwargs['n_jobs'] = kwargs.get('n_jobs', -1)
<<<<<<< HEAD
            super(tpot_class, self).__init__(**kwargs)
=======
            super(TpotWrapper, self).__init__(**kwargs)
>>>>>>> 4bae9d37

        def get_top_models(self, return_scores=True):
            """
            Get a dictionary of top performing run for each sklearn model that
            was tried in TPOT. Must be called after the fit method. It also
            populates the instance variable "models" to a dictionary of all
            models tried and all their run history.

            Args:
                return_scores (bool): whether to return the score of the top
                    (selected) models (True) or their full parameters.

            Returns (dict):
                Top performing run for each sklearn model
            """

            # Update greater is better attribute as scoring function may have
            # changed between instantiation and call
            if not self.has_been_fit:
                raise RuntimeError("Error, the model has not yet been fit")

            self.greater_score_is_better = is_greater_better(
                self.scoring_function
            )

            # Get list of evaluated model names, cast to set and back
            # to get unique model names, instantiate ordered model dictionary
            evaluated_models = [key.split('(')[0]
                                for key in self.evaluated_individuals_.keys()]
            model_names = list(set(evaluated_models))
            models = OrderedDict({model: [] for model in model_names})

            # This makes a dict of model names mapped to all runs of that model
            for key, val in self.evaluated_individuals_.items():
                models[key.split('(')[0]].append(val)

            # For each base model type sort the runs by best score
            for model_name in model_names:
                models[model_name].sort(
                    key=lambda x: x['internal_cv_score'],
                    reverse=self.greater_score_is_better
                )

            # Gets a simplified dict of the model to only its best run
            top_models = {model: models[model][0] for model in models}

            # Sort the best individual models by type to best models overall
            self.top_models = OrderedDict(
                sorted(top_models.items(),
                       key=lambda x: x[1]['internal_cv_score'],
                       reverse=self.greater_score_is_better)
            )

            # Mapping of top models to just their score
            scores = {model: self.top_models[model]['internal_cv_score']
                      for model in self.top_models}

            # Sorted dict of top models just mapped to their top scores
            self.top_models_scores = OrderedDict(
                sorted(scores.items(),
                       key=lambda x: x[1],
                       reverse=self.greater_score_is_better)
            )

            self.models = models
            if return_scores:
                return self.top_models_scores
            else:
                return self.top_models

        def fit(self, features, target, **kwargs):
            """
            Wrapper function that is identical to the fit method of
            TPOTClassifier or TPOTRegressor. The purpose is to store the
            feature and target and use it in other methods of TpotAutoml

            Args:
                please see the documentation of TPOT for a full description.

            Returns:
                please see the documentation of TPOT for a full description.
            """
            self.has_been_fit = True
            self.features = features
            self.target = target
            super(TpotWrapper, self).fit(features, target, **kwargs)

    return TpotWrapper(**kwargs)<|MERGE_RESOLUTION|>--- conflicted
+++ resolved
@@ -1,13 +1,9 @@
 from collections import OrderedDict
-<<<<<<< HEAD
-from matbench.utils.utils import is_greater_better
+
+import numpy as np
+from tpot import TPOTClassifier, TPOTRegressor
 from matbench.automl.tpot_configs.classifier import classifier_config_dict_mb
 from matbench.automl.tpot_configs.regressor import regressor_config_dict_mb
-=======
-
-import numpy as np
->>>>>>> 4bae9d37
-from tpot import TPOTClassifier, TPOTRegressor
 
 from matbench.utils.utils import is_greater_better
 
@@ -36,13 +32,10 @@
           Terminal and Jupyter notebooks
 """
 
-<<<<<<< HEAD
-=======
 _classifier_modes = {'classifier', 'classification', 'classify'}
 
 _regressor_modes = {'regressor', 'regression', 'regress'}
 
->>>>>>> 4bae9d37
 
 def TpotAutoml(mode, feature_names=None, **kwargs):
     """
@@ -110,21 +103,6 @@
     class TpotWrapper(tpot_class):
 
         def __init__(self, **kwargs):
-<<<<<<< HEAD
-            self.models = None
-            self.top_models = OrderedDict()
-            self.top_models_scores = OrderedDict()
-            self.feature_names = kwargs.pop('feature_names', None)
-            if tpot_class.__name__ == 'TPOTClassifier':
-                self.mode = 'classification'
-                # use the customed _config_dicts as default
-                kwargs['config_dict'] = kwargs.get('config_dict',
-                                                   classifier_config_dict_mb)
-            elif tpot_class.__name__ == 'TPOTRegressor':
-                self.mode = 'regression'
-                kwargs['config_dict'] = kwargs.get('config_dict',
-                                                   regressor_config_dict_mb)
-=======
             self.features = None
             self.target = None
             self.models = None
@@ -132,7 +110,6 @@
             self.top_models = OrderedDict()
             self.top_models_scores = OrderedDict()
             self.feature_names = kwargs.pop('feature_names', None)
->>>>>>> 4bae9d37
             self.random_state = kwargs.get('random_state', None)
 
             self.greater_score_is_better = is_greater_better(
@@ -144,16 +121,16 @@
 
             if mode in _classifier_modes:
                 self.mode = 'classification'
+                kwargs['config_dict'] = kwargs.get('config_dict',
+                                                   classifier_config_dict_mb)
             else:
                 self.mode = 'regression'
+                kwargs['config_dict'] = kwargs.get('config_dict',
+                                                   regressor_config_dict_mb)
 
             kwargs['cv'] = kwargs.get('cv', 5)
             kwargs['n_jobs'] = kwargs.get('n_jobs', -1)
-<<<<<<< HEAD
-            super(tpot_class, self).__init__(**kwargs)
-=======
             super(TpotWrapper, self).__init__(**kwargs)
->>>>>>> 4bae9d37
 
         def get_top_models(self, return_scores=True):
             """
