from warnings import warn

import matminer.featurizers.composition as cf
import matminer.featurizers.structure as sf
import matminer.featurizers.dos as dosf
import matminer.featurizers.bandstructure as bf
from matminer.featurizers.base import MultipleFeaturizer
from matminer.utils.conversions import composition_to_oxidcomposition, \
    structure_to_oxidstructure
from matbench.utils.utils import MatbenchError
from pymatgen import Composition, Structure
from pymatgen.electronic_structure.bandstructure import BandStructure
from pymatgen.electronic_structure.dos import CompleteDos


class Featurize(object):
    """
    Takes in a dataframe and generate features from preset columns such as
    "formula", "structure", "bandstructure", "dos", etc. One may use
    the featurize_columns method to featurize via all available featurizers
    with default setting or selectively call featurizer methods.
    Usage examples:
        featurizer = Featurize(df)
            df = featurizer.featurize_columns() # all features of all types
        or:
            df = featurizer.featurize_formula() # all formula-related feature
        or:
            df = featurizer.

    Args:
        df (pandas.DataFrame): the input data containing at least one of preset
            inputs (e.g. "formula")
        ignore_cols ([str]): if set, these columns are excluded
        preset_name (str): some featurizers (w/ from_preset) take in this arg
        ignore_errors (bool): whether to ignore exceptions raised when
            featurize_dataframe is called
    """

    def __init__(self, df, ignore_cols=None, preset_name="matminer",
                 ignore_errors=True):
        self.df = df if ignore_cols is None else df.drop(ignore_cols, axis=1)
        self.all_featurizers = AllFeaturizers(preset_name=preset_name)
        self.ignore_errors = ignore_errors

    def _preprocess_df(self, df, inplace=True, col_id=None):
        if df is None:
            df = self.df.copy(deep=True)
        if not inplace:
            df = df.copy(deep=True)
        if col_id and col_id not in df:
            raise MatbenchError("'{}' column must be in data!".format(col_id))
        return df

    def featurize_columns(self, df=None, input_cols=None):
        """
        Featurizes the dataframe based on input_columns.

        Args:
            input_cols ([str]): columns used for featurization (e.g. "structure"),
                set to None to try all preset columns.

        Returns (pandas.DataFrame):
            self.df w/ new features added via featurizering input_cols
        """
        df = self._preprocess_df(df)
        input_cols = input_cols or ["formula"]
        for column in input_cols:
            featurizer = getattr(self, "featurize_{}".format(column), None)
            if featurizer is not None:
                df = featurizer(df)
            elif column not in df:
                raise MatbenchError('no "{}" in the data!')
            else:
                warn('No method available to featurize "{}"'.format(column))
        return df

    def featurize_formula(self, df=None, featurizers="all", col_id="formula",
                          compcol="composition", guess_oxidstates=True,
                          inplace=True):
        """
        Featurizes based on formula or composition (pymatgen Composition).

        Args:
            df (pandas.DataFrame): input data
            featurizers ([matminer.featurizer] or "all"):
            col_id (str): actual column name to be used as composition
            compcol (str): default or final column name for composition
            guess_oxidstates (bool): whether to guess elements oxidation states
                which is required for some featurizers such as CationProperty,
                OxidationStates, ElectronAffinity and ElectronegativityDiff.
                Set to False if oxidation states already available in composition.

        Returns (pandas.DataFrame):
            Dataframe with compositional features added.
        """
        df = self._preprocess_df(df=df, inplace=inplace)
        if compcol not in df:
            df[compcol] = df[col_id].apply(Composition)
        if guess_oxidstates:
            df[compcol] = composition_to_oxidcomposition(df[compcol])
        if featurizers == 'all':
            featurizers = self.all_featurizers.composition()
        df = MultipleFeaturizer(featurizers).featurize_dataframe(
            df, col_id=compcol, ignore_errors=self.ignore_errors)
        return df

    def featurize_structure(self, df=None, featurizers="all",
                            fit_featurizers="all", col_id="structure",
                            inplace=True, guess_oxidstates=True):
        """
        Featurizes based on crystal structure (pymatgen Structure object)

        Args:
            df (pandas.DataFrame):
            col_id (str): column name containing pymatgen Structure
        Args:
            df (pandas.DataFrame): input data
            featurizers ([matminer.featurizer] or "all"):
            fit_featurizers ([matminer.featurizer] or "all"): those featurizers
                that require the fit method to be called first.
            col_id (str): actual column name to be used as structure
            inplace (bool): whether to modify the input df
            guess_oxidstates (bool): whether to guess elements oxidation states
                in the structure which is required for some featurizers such as
                EwaldEnergy, ElectronicRadialDistributionFunction. Set to
                False if oxidation states already available in the structure.

        Returns (pandas.DataFrame):
            Dataframe with structure features added.
        """
        df = self._preprocess_df(df=df, inplace=inplace, col_id=col_id)
        if isinstance(df[col_id][0], dict):
            df[col_id] = df[col_id].apply(Structure.from_dict)
        if guess_oxidstates:
            structure_to_oxidstructure(df[col_id], inplace=True)
        if featurizers == "all":
            featurizers = self.all_featurizers.structure()
        df = MultipleFeaturizer(featurizers).featurize_dataframe(
            df, col_id=col_id, ignore_errors=self.ignore_errors)
<<<<<<< HEAD
        if fit_featurizers=="all":
            featurizers = self.all_featurizers.structure_fit()
=======
        if fit_featurizers == "all":
            featurizers = self.all_featurizers.fit_structure()
>>>>>>> 3c7787c5
        for featzer in featurizers:
            featzer.fit(df[col_id])
            df = featzer.featurize_dataframe(df,
                                             col_id=col_id,
                                             ignore_errors=self.ignore_errors)
        return df

    def featurize_dos(self, df=None, featurizers="all", col_id="dos",
                      inplace=True):
        """
        Featurizes based on density of state (pymatgen CompleteDos object)

        Args:
            df (pandas.DataFrame):
            col_id (str): column name containing pymatgen Dos (or CompleteDos)
        Args:
            df (pandas.DataFrame): input data
            featurizers ([matminer.featurizer] or "all"):
            col_id (str): actual column name to be used as dos
            inplace (bool): whether to modify the input df

        Returns (pandas.DataFrame):
            Dataframe with dos features added.
        """
        df = self._preprocess_df(df=df, inplace=inplace, col_id=col_id)
        if isinstance(df[col_id][0], dict):
            df[col_id] = df[col_id].apply(CompleteDos.from_dict)
        if featurizers == "all":
            featurizers = self.all_featurizers.dos()
        df = MultipleFeaturizer(featurizers).featurize_dataframe(
            df, col_id=col_id, ignore_errors=self.ignore_errors)
        return df

    def featurize_bandstructure(self, df=None, featurizers="all",
                                col_id="bandstructure", inplace=True):
        """
        Featurizes based on density of state (pymatgen BandStructure object)

        Args:
            df (pandas.DataFrame):
            col_id (str): column name containing pymatgen BandStructure
        Args:
            df (pandas.DataFrame): input data
            featurizers ([matminer.featurizer] or "all"):
            col_id (str): actual column name to be used as bandstructure
            inplace (bool): whether to modify the input df

        Returns (pandas.DataFrame):
            Dataframe with bandstructure features added.
        """
        df = self._preprocess_df(df=df, inplace=inplace, col_id=col_id)
        if isinstance(df[col_id][0], dict):
            df[col_id] = df[col_id].apply(BandStructure.from_dict)
        if featurizers == "all":
            featurizers = self.all_featurizers.bandstructure()
        df = MultipleFeaturizer(featurizers).featurize_dataframe(
            df, col_id=col_id, ignore_errors=self.ignore_errors)
        return df


class AllFeaturizers(object):
    """
    Contains all available featurizers that take various types of inputs such
    as "composition" or "formula", "structure", "dos", "band structure", etc.
    The point of this class is to have one place where available featurizers
    with default inputs are updated synced with matminer.

    Args:
        preset_name (str): some featurizers take in this argument
    """

    def __init__(self, preset_name="matminer"):
        self.preset_name = preset_name

<<<<<<< HEAD

    def composition(self, preset_name=None):
=======
    def composition(self, preset_name=None, extras=False):
>>>>>>> 3c7787c5
        """
        All composition-based featurizers with default arguments.

        Args:
            preset_name (str): some featurizers take in this argument
            extras (bool): Include "niche" composition featurizers

        Returns ([matminer featurizer classes]):
        """
        preset_name = preset_name or self.preset_name
        featzers = [
            cf.ElementProperty.from_preset(preset_name=preset_name),
            cf.AtomicOrbitals(),
            cf.BandCenter(),
            cf.IonProperty(),
            cf.Stoichiometry(),
            cf.ValenceOrbital(),
            cf.TMetalFraction(),
<<<<<<< HEAD
            cf.AtomicPackingEfficiency(), # much slower than the rest
=======
            # cf.CohesiveEnergy(), # an entry must be found in materialsproject.org
            # TODO-Qi: what is the requirement for elements? wasn't clear at the top of class's documentation
            # cf.Miedema(),
            # cf.YangSolidSolution(),
            cf.AtomicPackingEfficiency(),  # much slower than the rest
>>>>>>> 3c7787c5

            # these need oxidation states present in Composition:
            cf.CationProperty.from_preset(preset_name='deml'),
            cf.OxidationStates.from_preset(preset_name='deml'),
            cf.ElectronAffinity(),
            cf.ElectronegativityDiff(),
            cf.YangSolidSolution(),
            cf.ElementFraction(),  # too many features?
        ]


    def composition_specific(self):
        """
        All composition-based featurizers that are more specific to a group of
        compositions; otherwise, they return error or NaN. For example,
        CohesiveEnergy needs compositions with at least a single structure in
        The Materials Project.

        Returns ([matminer featurizer classes]):
        """
        return [
            cf.CohesiveEnergy(),  # an entry must be found in materialsproject.org
            # TODO-Qi: what is the requirement for elements? wasn't clear at the top of class's documentation
            cf.Miedema(),
        ]

        if extras:
            featzers += [cf.ElementFraction(), cf.Miedema(),
                         cf.YangSolidSolution()]

        return featzers

    def structure(self, preset_name="CrystalNNFingerprint_ops"):
        """
        All structure-based featurizers with default arguments that don't
        require the fit method to be called first.

        Args:
            preset_name (str): some featurizers take in this argument

        Returns ([matminer featurizer classes]):
        """
        preset_name = preset_name or self.preset_name
        return [
            sf.DensityFeatures(),
            sf.GlobalSymmetryFeatures(),
            sf.Dimensionality(),
            sf.RadialDistributionFunction(),  # returns dict!
            sf.CoulombMatrix(),  # returns a matrix!
            sf.SineCoulombMatrix(),  # returns a matrix!
            sf.OrbitalFieldMatrix(),  # returns a matrix!
            sf.MinimumRelativeDistances(),  # returns a list
            sf.StructuralHeterogeneity(),
            sf.MaximumPackingEfficiency(),
            sf.ChemicalOrdering(),
            sf.XRDPowderPattern(),
            sf.SiteStatsFingerprint.from_preset(preset=preset_name),

            # these need oxidation states present in Structure:
            sf.ElectronicRadialDistributionFunction(),
<<<<<<< HEAD
            sf.EwaldEnergy()
        ]


    def structure_fit(self):
=======
            sf.EwaldEnergy(accuracy=4),
            # TODO: remove this accuracy=4 when new version of matminer is released
        ]

    def fit_structure(self):
>>>>>>> 3c7787c5
        """
        Structure-based featurizers with default arguments that require the
        fit method to be called first.

        Returns ([matminer featurizer classes]):
        """
        return [
            # sf.PartialRadialDistributionFunction(), #TODO: uncomment this when this PR is merged and matminer version updated: https://github.com/hackingmaterials/matminer/pull/268
            sf.BondFractions(),
            sf.BagofBonds()
        ]

    def dos(self):
        """
        All dos-based featurizers with default arguments.

        Returns ([matminer featurizer classes]):
        """
        return [
            dosf.DOSFeaturizer(),
            dosf.DopingFermi(),
            dosf.BandEdge()
        ]

    def bandstructure(self):
        """
        All bandstructure-based featurizers with default arguments.

        Returns ([matminer featurizer classes]):
        """
        return [
            bf.BandFeaturizer(),
            bf.BranchPointEnergy()
        ]<|MERGE_RESOLUTION|>--- conflicted
+++ resolved
@@ -137,13 +137,8 @@
             featurizers = self.all_featurizers.structure()
         df = MultipleFeaturizer(featurizers).featurize_dataframe(
             df, col_id=col_id, ignore_errors=self.ignore_errors)
-<<<<<<< HEAD
-        if fit_featurizers=="all":
-            featurizers = self.all_featurizers.structure_fit()
-=======
         if fit_featurizers == "all":
             featurizers = self.all_featurizers.fit_structure()
->>>>>>> 3c7787c5
         for featzer in featurizers:
             featzer.fit(df[col_id])
             df = featzer.featurize_dataframe(df,
@@ -218,12 +213,8 @@
     def __init__(self, preset_name="matminer"):
         self.preset_name = preset_name
 
-<<<<<<< HEAD
-
-    def composition(self, preset_name=None):
-=======
+
     def composition(self, preset_name=None, extras=False):
->>>>>>> 3c7787c5
         """
         All composition-based featurizers with default arguments.
 
@@ -242,15 +233,7 @@
             cf.Stoichiometry(),
             cf.ValenceOrbital(),
             cf.TMetalFraction(),
-<<<<<<< HEAD
             cf.AtomicPackingEfficiency(), # much slower than the rest
-=======
-            # cf.CohesiveEnergy(), # an entry must be found in materialsproject.org
-            # TODO-Qi: what is the requirement for elements? wasn't clear at the top of class's documentation
-            # cf.Miedema(),
-            # cf.YangSolidSolution(),
-            cf.AtomicPackingEfficiency(),  # much slower than the rest
->>>>>>> 3c7787c5
 
             # these need oxidation states present in Composition:
             cf.CationProperty.from_preset(preset_name='deml'),
@@ -311,19 +294,10 @@
 
             # these need oxidation states present in Structure:
             sf.ElectronicRadialDistributionFunction(),
-<<<<<<< HEAD
             sf.EwaldEnergy()
         ]
 
-
-    def structure_fit(self):
-=======
-            sf.EwaldEnergy(accuracy=4),
-            # TODO: remove this accuracy=4 when new version of matminer is released
-        ]
-
     def fit_structure(self):
->>>>>>> 3c7787c5
         """
         Structure-based featurizers with default arguments that require the
         fit method to be called first.
