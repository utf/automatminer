"""
Top level preprocessing classes.
"""
import numpy as np
import pandas as pd
from sklearn.decomposition import PCA
from sklearn.preprocessing import LabelEncoder

from automatminer.utils.package_tools import AutomatminerError, compare_columns, \
    check_fitted, set_fitted
from automatminer.utils.ml_tools import regression_or_classification
from automatminer.base import LoggableMixin, DataframeTransformer
from automatminer.preprocessing.feature_selection import TreeFeatureReducer, \
    rebate, lower_corr_clf

__authors__ = ["Alex Dunn <ardunn@lbl.gov>",
               "Alireza Faghaninia <alireza@lbl.gov>"]


class DataCleaner(DataframeTransformer, LoggableMixin):
    """
    Transform a featurized dataframe into an ML-ready dataframe.

    Args:
        max_na_frac (float): The maximum fraction (0.0 - 1.0) of samples for a
            given feature allowed. Columns containing a higher nan fraction are
            dropped.
        encode_categories (bool): If True, retains features which are
            categorical (data type is string or object) and then
            one-hot encodes them. If False, drops them.
        encoder (str): choose a method for encoding the categorical
            variables. Current options: 'one-hot' and 'label'.
        drop_na_targets (bool): Drop samples containing target values which are
            na.
        logger (Logger, bool): A custom logger object to use for logging.
            Alternatively, if set to True, the default automatminer logger will
            be used. If set to False, then no logging will occur.

    Attributes:
            The following attrs are set during fitting.

        retained_features (list): The features which were retained
        object_cols (list): The features identified as objects/categories
        number_cols (list): The features identified as numerical
        fitted_df (pd.DataFrame): The fitted dataframe
        is_fit (bool): If true, this object has been fit to a dataframe

            The following attrs are set during fitting and/or transformation. Ie
            they are only relevant to the most recent transform.

        dropped_features (list): The features which were dropped.
        dropped_samples (pandas.DataFrame): A dataframe of samples to be dropped
    """

    def __init__(self, max_na_frac=0.01, encode_categories=True,
                 encoder='one-hot', drop_na_targets=True, logger=True):
        self._logger = self.get_logger(logger)
        self.max_na_frac = max_na_frac
        self.encoder = encoder
        self.encode_categories = encode_categories
        self.drop_na_targets = drop_na_targets
        self._reset_attrs()
        self.dropped_features = None
        self.object_cols = None
        self.number_cols = None
        self.fitted_df = None
        self.fitted_target = None
        self.dropped_samples = None
        self.is_fit = False

    @property
    def retained_features(self):
        """
        The features retained during fitting, which may be used to craft the
        dataframe during transform.

        Returns:
            (list): The list of features retained.
        """
        return self.fitted_df.columns.tolist()

    @set_fitted
    def fit(self, df, target, na_method="drop"):
        """
        Determine a sequence of preprocessing steps to clean a dataframe.

        Args:
            df (pandas.DataFrame): Contains features and the target_key
            target (str): The name of the target in the dataframe
            na_method (str): How to deal with samples still containing nans
                after troublesome columns are already dropped. Default is
                'drop'. Other options are from pandas.DataFrame.fillna:
                {‘bfill’, ‘pad’, ‘ffill’}, or 'ignore' to ignore nans.
                Alternatively, specify a value to replace the nans, e.g. 0.

        Returns: self
        """
        self.logger.info("Cleaning (fitting) with respect to samples with "
                         "na_method '{}'".format(na_method))
        if target not in df.columns:
            raise AutomatminerError(
                "Target {} must be contained in df.".format(target))

        self._reset_attrs()
        df = self.to_numerical(df, target)
        df = self.handle_na(df, target, na_method)
        self.fitted_df = df
        self.fitted_target = target
        return self

    @check_fitted
    def transform(self, df, target, na_method=0):
        """
        Apply the sequence of preprocessing steps determined by fit, with the
        option to change the na_method for samples.

        Args:
            df (pandas.DataFrame): Contains features and the target_key
            target (str): The name of the target in the dataframe
            na_method (str): How to deal with samples still containing nans
                after troublesome columns are already dropped. Default is
                'drop'. Other options are from pandas.DataFrame.fillna:
                {‘bfill’, ‘pad’, ‘ffill’}, or 'ignore' to ignore nans.
                Alternatively, specify a value to replace the nans, e.g. 0.

        Returns (pandas.DataFrame)
        """
        self.logger.info("Cleaning (transforming) with respect to samples with "
                         "na_method '{}'".format(na_method))

        if target != self.fitted_target:
            raise AutomatminerError(
                "The transformation target {} is not the same as the fitted "
                "target {}".format(
                    target, self.fitted_target))

        # We assume the two targets are the same from here on out
        df = self.to_numerical(df, target)
        df = self.handle_na(df, target, na_method, coerce_mismatch=True)

        # Ensure the order of columns is identical
        if target in df.columns:
            self.logger.info("Reordering columns...")
            df = df[self.fitted_df.columns]
        else:
            self.logger.info("Target not found in df columns. Ignoring...")
            reordered_cols = self.fitted_df.drop(columns=[target]).columns
            df = df[reordered_cols]
        return df

    def fit_transform(self, df, target):
        self.fit(df, target)
        return self.fitted_df

    def handle_na(self, df, target, na_method, coerce_mismatch=True):
        """
        First pass for handling cells without values (null or nan). Additional
        preprocessing may be necessary as one column may be filled with
        median while the other with mean or mode, etc.

        Args:
            df (pandas.DataFrame): The dataframe containing features
            target (str): The key defining the ML target.
            coerce_mismatch (bool): If there is a mismatch between the fitted
                dataframe columns and the argument dataframe columns, create
                and drop mismatch columns so the dataframes are matching. If
                False, raises an error. New columns are instantiated as all
                zeros, as most of the time this is a onehot encoding issue.
            na_method (str): How to deal with samples still containing nans
                after troublesome columns are already dropped. Default is
                'drop'. Other options are from pandas.DataFrame.fillna:
                {‘bfill’, ‘pad’, ‘ffill’}, or 'ignore' to ignore nans.
                Alternatively, specify a value to replace the nans, e.g. 0.

        Returns:
            (pandas.DataFrame) The cleaned df
        """
        self.logger.info("Before handling na: {} samples, {} features".format(
            *df.shape))

        # Drop targets containing na before further processing
        if self.drop_na_targets and target in df.columns:
            clean_df = df.dropna(axis=0, how='any', subset=[target])
            self.dropped_samples = df[~df.index.isin(clean_df.index)]
            self.logger.info("{} samples did not have target values. They were "
                             "dropped.".format(len(self.dropped_samples)))
            df = clean_df

        # Remove features failing the max_na_frac limit
        feats0 = set(df.columns)
        if not self.is_fit:
            self.logger.info("Handling na by max na threshold of {}."
                             "".format(self.max_na_frac))
            df = df.dropna(axis=1,
                           thresh=int((1 - self.max_na_frac) * len(df)))
            if len(df.columns) < len(feats0):
                feats = set(df.columns)
                n_feats = len(feats0) - len(feats)
                napercent = self.max_na_frac * 100
                feat_names = feats0 - feats
                self.logger.info(
                    'These {} features were removed as they had more '
                    'than {}% missing values:\n{}'.format(
                        n_feats, napercent, feat_names))
        else:
            mismatch = compare_columns(self.fitted_df, df, ignore=target)
            if mismatch["mismatch"]:
                self.logger.warning("Mismatched columns found in dataframe "
                                    "used for fitting and argument dataframe.")
                if not coerce_mismatch:
                    raise AutomatminerError("Mismatch between columns found in "
                                            "arg dataframe and dataframe used "
                                            "for fitting!")
                else:
                    self.logger.warning("Coercing mismatched columns...")
                    if mismatch["df1_not_in_df2"]:  # in fitted, not in arg
                        self.logger.warning(
                            "Assuming missing columns in argument df are "
                            "one-hot encoding issues. Setting to zero the "
                            "following new columns:\n{}".format(
                                mismatch["df1_not_in_df2"]))
                        for c in self.fitted_df.columns:
                            if c not in df.columns and c != target:
                                # Interpret as one-hot problems...
                                df[c] = np.zeros((df.shape[0]))
                    elif mismatch["df2_not_in_df1"]:  # arg cols not in fitted
                        self.logger.warning(
                            "Following columns are being dropped:\n{}".format(
                                mismatch["df2_not_in_df1"]))
                        df = df.drop(columns=mismatch["df2_not_in_df1"])

        self.dropped_features = [c for c in feats0 if
                                 c not in df.columns.values]

        # Handle all rows that still contain any nans
        if na_method == "drop":
            clean_df = df.dropna(axis=0, how='any')
            self.dropped_samples = pd.concat(
                (df[~df.index.isin(clean_df.index)], self.dropped_samples),
                axis=0)
            df = clean_df
        elif na_method == "ignore":
            pass
        elif na_method in ["ffill", "bfill"]:
            df = df.fillna(method=na_method)
        else:
            df = df.fillna(na_method)
        self.logger.info("After handling na: {} samples, {} features".format(
            *df.shape))
        return df

    def to_numerical(self, df, target):
        """
        Transforms non-numerical columns to numerical columns which are
        machine learning-friendly.

        Args:
            df (pandas.DataFrame): The dataframe containing features
            target (str): The key defining the ML target.

        Returns:
            (pandas.DataFrame) The numerical df
        """
        self.logger.info("Replacing infinite values with nan for easier "
                         "screening.")
        df = df.replace([np.inf, -np.inf], np.nan)
        self.number_cols = []
        self.object_cols = []
        for c in df.columns.values:
            try:
                if df[c].dtype == bool:
                    df[c] = df[c].astype(int)
                else:
                    df[c] = pd.to_numeric(df[c])
                if c != target:
                    self.number_cols.append(c)
            except (TypeError, ValueError):
                # The target is most likely strings which are not numeric.
                # Prevent target being encoded
                if c != target:
                    self.object_cols.append(c)

        if target in df.columns:
            target_df = df[[target]]
        else:
            target_df = pd.DataFrame()
        number_df = df[self.number_cols]
        object_df = df[self.object_cols]
        if self.encode_categories and self.object_cols:
            if self.encoder == 'one-hot':
                self.logger.info("One-hot encoding used for columns {}".format(
                    object_df.columns.tolist()))
                object_df = pd.get_dummies(object_df).apply(pd.to_numeric)
            elif self.encoder == 'label':
                self.logger.info("Label encoding used for columns {}".format(
                    object_df.columns.tolist()))
                for c in object_df.columns:
                    object_df[c] = LabelEncoder().fit_transform(object_df[c])
                self.logger.warning(
                    'LabelEncoder used for categorical colums. For access to '
                    'the original labels via inverse_transform, encode '
                    'manually and set retain_categorical to False')
            return pd.concat([target_df, number_df, object_df], axis=1)
        else:
            return pd.concat([target_df, number_df], axis=1)

    def _reset_attrs(self):
        """
        Reset all fit-dependent attrs.

        Returns:
            None
        """
        self.dropped_features = None
        self.object_cols = None
        self.number_cols = None
        self.fitted_df = None
        self.fitted_target = None
        self.dropped_samples = None
        self.is_fit = False


class FeatureReducer(DataframeTransformer, LoggableMixin):
    """
    Perform feature reduction on a clean dataframe.

    Args:
        reducers ((str)): The set of feature reduction operations to be
            performed on the data. The order of strings determines the order
            in which the reducers will be applied. Valid reducer strings are
            the following:
                'corr': Removes any cross-correlated features having corr.
                    coefficients larger than a threshold value. Retains
                    feature names.

                'tree': Perform iterative feature reduction via a tree-based
                    feature reduction, using ._feature_importances implemented
                    in sklearn. Retains feature names.

                'rebate': Perform ReliefF feature reduction using the skrebate
                    package. Retains feature names.

                'pca': Perform Principal Component Analysis via
                    eigendecomposition. Note the feature labels will be renamed
                    to "PCA Feature X" if pca is present anywhere in the feature
                    reduction scheme!

            Example: Apply tree-based feature reduction, then pca:
                reducers = ('tree', 'pca')
        n_pca_features (int, float): If int, the number of features to be
            retained by PCA. If float, the fraction of features to be retained
            by PCA once the dataframe is passed to it (i.e., 0.5 means PCA
            retains half of the features it is passed). PCA must be present in
            the reducers.
        n_rebate_features (int, float): If int, the number of ReBATE relief
            features to be retained. If float, the fraction of features to be
            retained by ReBATE once it is passed the dataframe (i.e., 0.5 means
            ReBATE retains half of the features it is passed). ReBATE must be
            present in the reducers.
        keep_features (list, None): A list of features that will not be removed.
            This option does nothing if PCA feature removal is present.
        remove_features (list, None): A list of features that will be removed.
            This option does nothing if PCA feature removal is present.
        logger (Logger, bool): A custom logger object to use for logging.
            Alternatively, if set to True, the default automatminer logger will
            be used. If set to False, then no logging will occur.
<<<<<<< HEAD
=======

>>>>>>> 5e88bb02

    Attributes:
        The following attrs are set during fitting.

        removed_features (dict): The keys are the feature reduction methods
            applied. The values are the feature labels removed by that feature
            reduction method.
        retained_features (list): The features retained.
        reducer_params (dict): The keys are the feature reduction methods
            applied. The values are the parameters used by each feature reducer.
    """

    def __init__(self, reducers=('corr', 'tree'), n_pca_features=0.3,
                 n_rebate_features=0.3, logger=True,
                 keep_features=None, remove_features=None):
        for reducer in reducers:
            if reducer not in ["corr", "tree", "rebate", "pca"]:
                raise ValueError(
                    "Reducer {} not found in known reducers!".format(reducer))

        self.reducers = reducers
        self.n_pca_features = n_pca_features
        self.n_rebate_features = n_rebate_features
        self._logger = self.get_logger(logger)
        self._keep_features = keep_features or []
        self._remove_features = remove_features or []
        self.removed_features = {}
        self.retained_features = []
        self.reducer_params = {}
        self._pca = None
        self._pca_feats = None

    @set_fitted
    def fit(self, df, target):
<<<<<<< HEAD
        self.logger.info("Feature reducer fitting to dataframe...")
=======
        missing_remove_features = [c for c in self._remove_features
                                   if c not in df.columns]
        missing_keep_features = [c for c in self._keep_features
                                 if c not in df.columns]
        for features, name in [(missing_remove_features, 'remove'),
                               (missing_keep_features, 'keep')]:
            if features:
                self.logger.warning(
                    "Asked to {} some features that do not exist in the "
                    "dataframe. Skipping the following features:\n{}".format(
                        name, features))

>>>>>>> 5e88bb02
        reduced_df = df
        for r in self.reducers:
            X = df.drop(columns=[target])
            y = df[target]
            if r == "corr":
                reduced_df = self.rm_correlated(df, target)
                reduced_df = reduced_df.drop(columns=[target])
            if r == "tree":
                tbfr = TreeFeatureReducer(
                    mode=regression_or_classification(y),
                    logger=self.logger)
                reduced_df = tbfr.fit_transform(X, y).copy(deep=True)
                self.reducer_params[r] = {
                    "importance_percentile": tbfr.importance_percentile,
                    "mode": tbfr.mode,
                    "random_state": tbfr.rs}
            elif r == "rebate":
                if isinstance(self.n_rebate_features, float):
                    self.logger.info(
                        "Retaining fraction {} of current {} features.".format(
                            self.n_rebate_features, df.shape[1] - 1))
                    self.n_rebate_features = int(df.shape[1] *
                                                 self.n_rebate_features)
                self.logger.info(
                    "ReBATE MultiSURF running: retaining {} numerical "
                    "features.".format(self.n_rebate_features))
                reduced_df = rebate(df, target,
                                    n_features=self.n_rebate_features)
                reduced_df = reduced_df.copy(deep=True)
                self.logger.info(
                    "ReBATE MultiSURF completed: retained {} numerical "
                    "features.".format(len(reduced_df.columns)))
                self.logger.debug(
                    "ReBATE MultiSURF gave the following "
                    "features: {}".format(reduced_df.columns.tolist()))
                self.reducer_params[r] = {"algo": "MultiSURF Algorithm"}
            elif r == "pca":
                if isinstance(self.n_pca_features, float):
                    self.logger.info("Retaining fraction {} of current "
                                     "{} features."
                                     "".format(self.n_pca_features,
                                               df.shape[1]))
                    self.n_pca_features = int(df.shape[1] *
                                              self.n_pca_features)
                self.logger.info("PCA running: retaining {} numerical "
                                 "features.".format(self.n_pca_features))
                self._pca = PCA(n_components=self.n_pca_features)
                self._pca.fit(X.values, y.values)
                matrix = self._pca.transform(X.values)
                pca_feats = ["PCA {}".format(i) for i in
                             range(matrix.shape[1])]
                self._pca_feats = pca_feats
                reduced_df = pd.DataFrame(columns=pca_feats, data=matrix,
                                          index=X.index)
                self.logger.info(
                    "PCA completed: retained {} numerical "
                    "features.".format(len(reduced_df.columns)))

            retained = reduced_df.columns.values.tolist()
            removed = [c for c in df.columns.values if c not in retained
                       and c != target]

            self.removed_features[r] = removed
            if target not in reduced_df:
                reduced_df.loc[:, target] = y.tolist()
            df = reduced_df

        all_removed = [c for r, rf in self.removed_features.items() for c in rf]
        all_kept = [c for c in df.columns.tolist() if c != target]
        save_from_removal = [c for c in self._keep_features if c in all_removed]
        for_force_removal = [c for c in self._remove_features if c in all_kept]

        if save_from_removal:
            self.logger.info("Saving features from removal. "
                             "Saved features:\n{}".format(save_from_removal))

        if for_force_removal:
            self.logger.info("Forcing removal of features. "
                             "Removed features: \n{}".format(for_force_removal))
            self.removed_features['manual'] = for_force_removal

        self.retained_features = [c for c in all_kept if c not in
                                  self._remove_features or c != target]
        return self

    @check_fitted
    def transform(self, df, target):
        self.logger.info("Feature reducer transforming dataframe...")
        X = df.drop(columns=target)
        for r, f in self.removed_features.items():
            if r == "pca":
                matrix = self._pca.transform(X)
                X = pd.DataFrame(columns=self._pca_feats, data=matrix,
                                 index=X.index)
            else:
                X = X.drop(columns=[c for c in f
                                    if c not in self._keep_features])
        X.loc[:, target] = df[target].values
        return X

    def rm_correlated(self, df, target, r_max=0.95):
        """
        A feature selection method that remove those that are cross correlated
        by more than threshold.

        Args:
            df (pandas.DataFrame): The dataframe containing features, target_key
            target (str): the name of the target column/feature
            r_max (0<float<=1): if R is greater than this value, the
                feature that has lower correlation with the target is removed.

        Returns (pandas.DataFrame):
            the dataframe with the highly cross-correlated features removed.
        """
        mode = regression_or_classification(df[target])
        corr = abs(df.corr())
        if mode == "regression":
            corr = corr.sort_values(by=target)
        rm_feats = []
        for feat in corr.columns:
            if feat == target:
                continue
            for idx, corval in zip(corr.index, corr[feat]):
                if np.isnan(corval):
                    break
                if idx == feat or idx in rm_feats:
                    continue
                else:
                    if corval >= r_max:
                        if mode == "regression":
                            if corr.loc[idx, target] > corr.loc[feat, target]:
                                removed_feat = feat
                            else:
                                removed_feat = idx
                        else:  # mode == "classification"
                            removed_feat = lower_corr_clf(df, target, feat, idx)
                        if removed_feat not in rm_feats:
                            rm_feats.append(removed_feat)
                            self.logger.debug(
                                '"{}" correlates strongly with '
                                '"{}"'.format(feat, idx))
                            self.logger.debug(
                                'removing "{}"...'.format(removed_feat))
                        if removed_feat == feat:
                            break
        if len(rm_feats) > 0:
            df = df.drop(rm_feats, axis=1)
            self.logger.info("{} features removed due to cross correlation more"
                             " than {}".format(len(rm_feats), r_max))
            self.logger.debug("Features removed by cross-correlation were: {}"
                              "".format(rm_feats))
        return df<|MERGE_RESOLUTION|>--- conflicted
+++ resolved
@@ -14,7 +14,8 @@
     rebate, lower_corr_clf
 
 __authors__ = ["Alex Dunn <ardunn@lbl.gov>",
-               "Alireza Faghaninia <alireza@lbl.gov>"]
+               "Alireza Faghaninia <alireza@lbl.gov>",
+               "Alex Ganose <aganose@lbl.gov>"]
 
 
 class DataCleaner(DataframeTransformer, LoggableMixin):
@@ -241,7 +242,7 @@
             df = clean_df
         elif na_method == "ignore":
             pass
-        elif na_method in ["ffill", "bfill"]:
+        elif na_method in ["ffill", "bfill", "pad", None]:
             df = df.fillna(method=na_method)
         else:
             df = df.fillna(na_method)
@@ -364,10 +365,6 @@
         logger (Logger, bool): A custom logger object to use for logging.
             Alternatively, if set to True, the default automatminer logger will
             be used. If set to False, then no logging will occur.
-<<<<<<< HEAD
-=======
-
->>>>>>> 5e88bb02
 
     Attributes:
         The following attrs are set during fitting.
@@ -402,9 +399,7 @@
 
     @set_fitted
     def fit(self, df, target):
-<<<<<<< HEAD
         self.logger.info("Feature reducer fitting to dataframe...")
-=======
         missing_remove_features = [c for c in self._remove_features
                                    if c not in df.columns]
         missing_keep_features = [c for c in self._keep_features
@@ -417,7 +412,6 @@
                     "dataframe. Skipping the following features:\n{}".format(
                         name, features))
 
->>>>>>> 5e88bb02
         reduced_df = df
         for r in self.reducers:
             X = df.drop(columns=[target])
