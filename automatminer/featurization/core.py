--- conflicted
+++ resolved
@@ -410,34 +410,24 @@
         Returns:
             df (pandas.DataFrame): Contains composition column if desired
         """
-<<<<<<< HEAD
-        if ("structure" in df.columns and
+        if (self.structure_col in df.columns and
                 (self.auto_featurizer or (set(_composition_aliases) and
                                           set(self.featurizers.keys())))
-                and ("composition" not in df.columns or overwrite)):
+                and (self.composition_col not in df.columns or overwrite)):
 
             if "composition" in df.columns:
                 self.logger.info("composition column already exists, "
                                  "overwriting with composition from structure.")
             else:
-=======
-        if self.structure_col in df.columns and self.composition_col not in df.columns:
-            if self.auto_featurizer or (set(_composition_aliases)
-                                        & set(self.featurizers.keys())):
-                df = self._tidy_column(df, self.structure_col)
-                struct2comp = StructureToComposition(
-                    target_col_id=self.composition_col, overwrite_data=False)
-                df = struct2comp.featurize_dataframe(df, self.structure_col)
->>>>>>> edcb3eaa
                 self.logger.debug("Adding compositions from structures.")
 
-            df = self._tidy_column(df, "structure")
+            df = self._tidy_column(df, self.structure_col)
 
             # above tidy column will add oxidation states, these oxidation
             # states will then be transferred to composition.
             struct2comp = StructureToComposition(
-                target_col_id="composition", overwrite_data=overwrite)
-            df = struct2comp.featurize_dataframe(df, "structure")
+                target_col_id=self.composition_col, overwrite_data=overwrite)
+            df = struct2comp.featurize_dataframe(df, self.structure_col)
         return df
 
 
