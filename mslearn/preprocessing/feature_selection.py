"""
Various in-house feature reduction techniques.
"""
import numpy as np
from sklearn.base import is_classifier
from sklearn.ensemble import RandomForestRegressor, RandomForestClassifier, \
    GradientBoostingClassifier, GradientBoostingRegressor
from sklearn.model_selection import check_cv
from skrebate import MultiSURF

<<<<<<< HEAD
from mslearn.utils.utils import MSLearnError
=======
from mslearn.utils.package_tools import MatbenchError
>>>>>>> de6c91df
from mslearn.base import LoggableMixin, DataframeTransformer

__authors__ = ["Alireza Faghaninia <alireza@lbl.gov>",
               "Alex Dunn <ardunn@lbl.gov>"]


class TreeBasedFeatureReduction(DataframeTransformer, LoggableMixin):
    """
    Tree-based feature reduction tools based on sklearn models that have
        the .feature_importances_ attribute.

    Args:
        mode (str): "regression" or "classification"
        importance_percentile (float): the selected percentile of the features
            sorted (descending) based on their importance.
        random_state (int): relevant if non-deterministic algorithms such as
            random forest are used.
        logger (Logger, bool): A custom logger object to use for logging.
            Alternatively, if set to True, the default mslearn logger will be
            used. If set to False, then no logging will occur.
    """
    def __init__(self, mode, importance_percentile=0.95,
                 logger=True, random_state=0):
        self._logger = self.get_logger(logger)
        self.mode = mode
        self.importance_percentile = importance_percentile
        self.selected_features = None
        self.rs = random_state

    def get_top_features(self, feat_importance):
        """
        Simple function to through a sorted list of features and select top
            percentiles.

        Args:
            feat_importance ([(str, float)]): a sorted list of
                (feature, importance) tuples

        Returns ([str]): list of the top * percentile of features. * determined
            by importance_percentile argument.

        """
        selected_feats = []
        frac = 0.0
        for feat in feat_importance:
            selected_feats.append(feat[0])
            frac += feat[1]
            if frac >= self.importance_percentile:
                break
        return selected_feats

    def get_reduced_features(self, tree_model, X, y, recursive=True):
        """
        Gives a reduced list of feature names given a tree-based model that
            has the .feature_importances_ attribute.

        Args:
            tree_model (instantiated sklearn tree-based model):
            X (pandas.dataframe):
            y (pandas.Series or numpy.ndarray): the target column
            recursive (bool):

        Returns ([str]): list of the top * percentile of features. * determined
            by importance_percentile argument.
        """
        m_curr = 0  # current number of top/important features
        m_prev = len(X.columns)
        while m_curr < m_prev:
            tree_model.fit(X, y)
            fimportance = sorted(zip(X.columns, tree_model.feature_importances_),
                                 key=lambda x: x[1], reverse=True)
            tfeats = self.get_top_features(fimportance)
            m_curr = len(tfeats)
            m_prev = len(X.columns)
            self.logger.debug('nfeatures: {}->{}'.format(
                len(X.columns), m_curr))
            X = X[tfeats]
            if not recursive:
                break
        return tfeats

    def fit(self, X, y, tree='rf', recursive=True, cv=5):
        """
        Fits to the data (X) and target (y) to determine the selected_features.

        Args:
            X (pandas.DataFrame): input data, note that numpy matrix is NOT
                accepted since the X.columns is used for feature names
            y (pandas.Series or np.ndarray): list of outputs used for fitting
                the tree model
            tree (str or instantiated sklearn tree-based model): if a model is
                directly fed, it must have the .feature_importances_ attribute
            recursive (bool): whether to recursively reduce the features (True)
                or just do it once (False)
            cv (int or CrossValidation): sklearn's cross-validation with the
                same options (int or actual instantiated CrossValidation)

        Returns (None):
            sets the class attribute .selected_features
        """
        m0 = len(X.columns)
        if isinstance(tree, str):
            if tree.lower() in ['rf', 'random forest', 'randomforest']:
                if self.mode.lower() in ['classification', 'classifier']:
                    tree = RandomForestClassifier(random_state=self.rs)
                else:
                    tree = RandomForestRegressor(random_state=self.rs)
            elif tree.lower() in ['gb', 'gbt', 'gradiet boosting']:
                if self.mode.lower() in ['classification', 'classifier']:
                    tree = GradientBoostingClassifier(random_state=self.rs)
                else:
                    tree = GradientBoostingRegressor(random_state=self.rs)
            else:
                raise MSLearnError('Unsupported tree_type {}!'.format(tree))

        cv = check_cv(cv=cv, y=y, classifier=is_classifier(tree))
        all_feats = []
        for train, test in cv.split(X, y, groups=None):
            Xtrn = X.iloc[train]
            ytrn = y.iloc[train]
            all_feats += self.get_reduced_features(tree, Xtrn, ytrn, recursive)
        # take the union of selected features of each fold
        self.selected_features = list(set(all_feats))
        self.logger.info(
            'Finished tree-based feature reduction of {} intial features to '
            '{}'.format(m0, len(self.selected_features)))
        return self

    def transform(self, X, y=None):
        """
        Transforms the data with the subset of features determined after
            calling the fit method on the data.

        Args:
            X (pandas.DataFrame): input data, note that numpy matrix is NOT
                accepted since the X.columns is used for feature names
            y (placeholder): ignored input (for consistency in notation)

        Returns (pandas.DataFrame): the data with reduced number of features.
        """
        if self.selected_features is None:
            raise MSLearnError('The fit method should be called first!')
        return X[self.selected_features]


def rebate(df, target, n_features):
    """
    Run the ReBATE relief algorithm on a dataframe, returning the reduced df.

    Args:
        df (pandas.DataFrame): A dataframe
        target (str): The target key (must be present in df)
        n_features (int): The number of features desired to be returned.

    Returns:

    """
    X = df.drop(target, axis=1)
    y = df[target]
    rf = MultiSURF(n_features_to_select=n_features, n_jobs=-1)
    matrix = rf.fit_transform(X.values, y.values)
    feats = []
    for c in matrix.T:
        for f in X.columns.values:
            if np.array_equal(c, X[f].values) and f not in feats:
                feats.append(f)
    return df[feats]<|MERGE_RESOLUTION|>--- conflicted
+++ resolved
@@ -8,11 +8,7 @@
 from sklearn.model_selection import check_cv
 from skrebate import MultiSURF
 
-<<<<<<< HEAD
-from mslearn.utils.utils import MSLearnError
-=======
 from mslearn.utils.package_tools import MatbenchError
->>>>>>> de6c91df
 from mslearn.base import LoggableMixin, DataframeTransformer
 
 __authors__ = ["Alireza Faghaninia <alireza@lbl.gov>",
@@ -126,7 +122,7 @@
                 else:
                     tree = GradientBoostingRegressor(random_state=self.rs)
             else:
-                raise MSLearnError('Unsupported tree_type {}!'.format(tree))
+                raise MatbenchError('Unsupported tree_type {}!'.format(tree))
 
         cv = check_cv(cv=cv, y=y, classifier=is_classifier(tree))
         all_feats = []
@@ -154,7 +150,7 @@
         Returns (pandas.DataFrame): the data with reduced number of features.
         """
         if self.selected_features is None:
-            raise MSLearnError('The fit method should be called first!')
+            raise MatbenchError('The fit method should be called first!')
         return X[self.selected_features]
 
 
